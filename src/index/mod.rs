use semver::{Version, VersionReq};
use std::convert::TryFrom;
use std::path::PathBuf;

mod models;
mod tree;
use tree::Tree;
mod repository;
use repository::Repository;
use serde::{Deserialize, Serialize};

pub use models::{CrateDependency, CrateDependencyKind, CrateVersion};

use crate::error::Error;

pub struct Index {
    repo: Repository,
    tree: Tree,
}

/// The configuration struct for the 'git2' index management strategy.
///
/// ```toml
/// [index]
/// type = "git2" | "command-line"  # required
/// path = "crate-index"            # required
/// ```
#[derive(Debug, Clone, PartialEq, Serialize, Deserialize)]
#[serde(tag = "type")]
#[serde(rename_all = "kebab-case")]
pub enum Config {
    #[cfg(feature = "git2")]
    Git2 {
        path: PathBuf,
    },
    CommandLine {
        path: PathBuf,
    },
}

impl TryFrom<Config> for Index {
    type Error = Error;
    fn try_from(config: Config) -> Result<Self, Self::Error> {
        let (path, repo) = match config {
            Config::CommandLine { path } => {
                let repo = Repository::new_cli(path.clone());
                (path, repo)
            }
            #[cfg(feature = "git2")]
            Config::Git2 { path } => {
                let repo = Repository::new_git2(&path)?;
                (path, repo)
            }
        };

        let tree = Tree::new(path);

        Ok(Self { repo, tree })
    }
}

/// The required trait that any crate index management type must implement.
pub trait Indexer {
    /// Gives back the URL of the managed crate index.
    fn url(&self) -> Result<String, Error>;
    /// Refreshes the managed crate index (in case another instance made modification to it).
    fn refresh(&self) -> Result<(), Error>;
    /// Retrieves all the version records of a crate.
    fn all_records(&self, name: &str) -> Result<Vec<CrateVersion>, Error>;
    /// Retrieves the latest version record of a crate.
    fn latest_record(&self, name: &str) -> Result<CrateVersion, Error>;
    /// Retrieves the latest crate version record that matches the given name and version requirement.
    fn match_record(&self, name: &str, req: VersionReq) -> Result<CrateVersion, Error>;
    /// Commits and pushes changes upstream.
    fn commit_and_push(&self, msg: &str) -> Result<(), Error>;
    /// Adds a new crate record into the index.
    fn add_record(&self, record: CrateVersion) -> Result<(), Error>;
    /// Yanks a crate version.
    fn yank_record(&self, name: &str, version: &Version) -> Result<(), Error>;
    /// Un-yanks a crate version.
    fn unyank_record(&self, name: &str, version: &Version) -> Result<(), Error>;
}

impl Indexer for Index {
    fn url(&self) -> Result<String, Error> {
        self.repo.url()
    }
    fn refresh(&self) -> Result<(), Error> {
        self.repo.refresh()
    }
    fn all_records(&self, name: &str) -> Result<Vec<CrateVersion>, Error> {
        self.tree.all_records(name)
    }
    fn latest_record(&self, name: &str) -> Result<CrateVersion, Error> {
        self.tree.latest_record(name)
    }
    fn match_record(&self, name: &str, req: VersionReq) -> Result<CrateVersion, Error> {
        self.tree.match_record(name, req)
    }
    fn commit_and_push(&self, msg: &str) -> Result<(), Error> {
        self.repo.commit_and_push(msg)
    }
    fn add_record(&self, record: CrateVersion) -> Result<(), Error> {
        self.tree.add_record(record)
    }
<<<<<<< HEAD
<<<<<<< HEAD
    fn alter_record<F>(&self, name: &str, version: Version, func: F) -> Result<(), Error>
    where
        F: FnOnce(&mut CrateVersion),
    {
        self.tree.alter_record(name, version, func)
    }
}

#[cfg(test)]
mod tests {
    use super::Config;
    #[test]
    fn from_config() {
        #[cfg(feature = "git2")]
        match toml::from_str(
            r#"
        type = "git2"
        path = "crate-index"
        "#,
        )
        .unwrap()
        {
            Config::Git2 { .. } => (),
            Config::CommandLine { .. } => panic!("deserialization failed!"),
=======
=======
>>>>>>> 0762e428

    fn yank_record(&self, name: &str, version: &Version) -> Result<(), Error> {
        match self {
            Index::CommandLine(idx) => idx.yank_record(name, version),
            #[cfg(feature = "git2")]
            Index::Git2(idx) => idx.yank_record(name, version),
>>>>>>> refactor index::Tree into a Tree + File
        }

<<<<<<< HEAD
<<<<<<< HEAD
        match toml::from_str(
            r#"
        type = "command-line"
        path = "crate-index"
        "#,
        )
        .unwrap()
        {
=======
=======
>>>>>>> 0762e428
    fn unyank_record(&self, name: &str, version: &Version) -> Result<(), Error> {
        match self {
            Index::CommandLine(idx) => idx.unyank_record(name, version),
>>>>>>> refactor index::Tree into a Tree + File
            #[cfg(feature = "git2")]
            Config::Git2 { .. } => panic!("deserialization failed!"),
            Config::CommandLine { .. } => (),
        }
    }
}<|MERGE_RESOLUTION|>--- conflicted
+++ resolved
@@ -103,13 +103,11 @@
     fn add_record(&self, record: CrateVersion) -> Result<(), Error> {
         self.tree.add_record(record)
     }
-<<<<<<< HEAD
-<<<<<<< HEAD
-    fn alter_record<F>(&self, name: &str, version: Version, func: F) -> Result<(), Error>
-    where
-        F: FnOnce(&mut CrateVersion),
-    {
-        self.tree.alter_record(name, version, func)
+    fn yank_record(&self, name: &str, version: &Version) -> Result<(), Error> {
+        self.tree.yank(name, version)
+    }
+    fn unyank_record(&self, name: &str, version: &Version) -> Result<(), Error> {
+        self.tree.unyank(name, version)
     }
 }
 
@@ -129,20 +127,8 @@
         {
             Config::Git2 { .. } => (),
             Config::CommandLine { .. } => panic!("deserialization failed!"),
-=======
-=======
->>>>>>> 0762e428
-
-    fn yank_record(&self, name: &str, version: &Version) -> Result<(), Error> {
-        match self {
-            Index::CommandLine(idx) => idx.yank_record(name, version),
-            #[cfg(feature = "git2")]
-            Index::Git2(idx) => idx.yank_record(name, version),
->>>>>>> refactor index::Tree into a Tree + File
         }
 
-<<<<<<< HEAD
-<<<<<<< HEAD
         match toml::from_str(
             r#"
         type = "command-line"
@@ -151,13 +137,6 @@
         )
         .unwrap()
         {
-=======
-=======
->>>>>>> 0762e428
-    fn unyank_record(&self, name: &str, version: &Version) -> Result<(), Error> {
-        match self {
-            Index::CommandLine(idx) => idx.unyank_record(name, version),
->>>>>>> refactor index::Tree into a Tree + File
             #[cfg(feature = "git2")]
             Config::Git2 { .. } => panic!("deserialization failed!"),
             Config::CommandLine { .. } => (),
