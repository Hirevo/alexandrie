#![warn(unused, missing_docs)]
//!
//! This is an alternative crate registry for use with Cargo, written in Rust.
//!
//! This repository implements the Cargo APIs and interacts with a crate index as specified in the [Cargo's Alternative Registries RFC].  
//! This allows to have a private registry to host crates that are specific to what your doing and not suitable for publication on [crates.io] while maintaining the same build experience as with crates from [crates.io].  
//!
//! [crates.io]: https://crates.io
//! [Cargo's Alternative Registries RFC]: https://github.com/rust-lang/rfcs/blob/master/text/2141-alternative-registries.md#registry-index-format-specification
//!
//! Goals
//! -----
//!
//! - Offer customizable crate storage strategies (local on-disk, S3, Git Repo, etc...).
//! - Offer multiple backing database options (MySQL, PostgreSQL or SQLite).
//! - An optional integrated (server-side rendered) front-end.
//!

#[macro_use]
extern crate diesel;
#[macro_use]
extern crate diesel_migrations;
#[macro_use]
extern crate log;
#[macro_use(slog_o)]
extern crate slog;

use std::sync::Arc;

use async_std::fs;

use tide::utils::After;
use tide::Response;

/// API endpoints definitions.
pub mod api;
/// Configuration and internal state type definitions.
pub mod config;
/// Database abstractions module.
pub mod db;
/// Error-related type definitions.
pub mod error;
/// Logs initialisation.
pub mod logs;
/// Various utilities and helpers.
pub mod utils;

/// Frontend endpoints definitions.
#[cfg(feature = "frontend")]
pub mod frontend;

use crate::config::Config;
use crate::error::Error;
use crate::utils::request_log::RequestLogger;
use clap::{App, Arg};

#[cfg(feature = "frontend")]
use crate::utils::auth::AuthMiddleware;
#[cfg(feature = "frontend")]
use crate::utils::cookies::CookiesMiddleware;

/// The instantiated [`crate::db::Repo`] type alias.
pub type Repo = db::Repo<db::Connection>;

/// The application state type used for the web server.
pub type State = Arc<config::State>;

#[cfg(feature = "mysql")]
embed_migrations!("../migrations/mysql");
#[cfg(feature = "sqlite")]
embed_migrations!("../migrations/sqlite");
#[cfg(feature = "postgres")]
embed_migrations!("../migrations/postgres");

#[allow(clippy::cognitive_complexity)]
async fn run() -> Result<(), Error> {
<<<<<<< HEAD
    let matches = App::new("alexandrie")
        .arg(
            Arg::with_name("config")
                .short("c")
                .long("config")
                .value_name("alexandrie.toml")
                .help("config file path")
                .takes_value(true),
        )
        .get_matches();
    let config = matches.value_of("config").unwrap_or("alexandrie.toml");
    let _guard = logs::init();

    let contents = fs::read(config).await?;
=======
    let contents = fs::read("alexandrie.toml").await?;
>>>>>>> 74944870
    let config: Config = toml::from_slice(contents.as_slice())?;
    let addr = config.general.bind_address.clone();

    #[cfg(feature = "frontend")]
    let frontend_enabled = config.frontend.enabled;
    let asset = config.asset.path.clone();
    let state: config::State = config.into();

    info!("running database migrations");

    #[rustfmt::skip]
    state.repo.run(|conn| embedded_migrations::run(conn)).await
        .expect("migration execution error");

    let mut app = tide::with_state(Arc::new(state));

    info!("setting up request logger middleware");
    app.middleware(RequestLogger::new());

    //handle when response error,set error message into body.
    app.middleware(After(|mut res: Response| async {
        if let Some(err) = res.error() {
            let payload = json::json!({
                "errors": [{
                    "detail": err.to_string(),
                }]
            });
            res.set_status(200);
            res.set_content_type(tide::http::mime::JSON);
            res.set_body(tide::Body::from_json(&payload)?);
        }
        Ok(res)
    }));

    #[cfg(feature = "frontend")]
    {
        if frontend_enabled {
            info!("setting up cookie middleware");
            app.middleware(CookiesMiddleware::new());
            info!("setting up authentication middleware");
            app.middleware(AuthMiddleware::new());

            info!("mounting '/'");
            app.at("/").get(frontend::index::get);
            info!("mounting '/me'");
            app.at("/me").get(frontend::me::get);
            info!("mounting '/search'");
            app.at("/search").get(frontend::search::get);
            info!("mounting '/most-downloaded'");
            app.at("/most-downloaded")
                .get(frontend::most_downloaded::get);
            info!("mounting '/last-updated'");
            app.at("/last-updated").get(frontend::last_updated::get);
            info!("mounting '/crates/:crate'");
            app.at("/crates/:crate").get(frontend::krate::get);

            info!("mounting '/account/login'");
            app.at("/account/login")
                .get(frontend::account::login::get)
                .post(frontend::account::login::post);
            info!("mounting '/account/logout'");
            app.at("/account/logout")
                .get(frontend::account::logout::get);
            info!("mounting '/account/register'");
            app.at("/account/register")
                .get(frontend::account::register::get)
                .post(frontend::account::register::post);
            info!("mounting '/account/manage'");
            app.at("/account/manage")
                .get(frontend::account::manage::get);
            info!("mounting '/account/manage/password'");
            app.at("/account/manage/password")
                .post(frontend::account::manage::passwd::post);
            info!("mounting '/account/manage/tokens'");
            app.at("/account/manage/tokens")
                .post(frontend::account::manage::tokens::post);
            info!("mounting '/account/manage/tokens/:token-id/revoke'");
            app.at("/account/manage/tokens/:token-id/revoke")
                .get(frontend::account::manage::tokens::revoke::get);

            info!("mounting '/assets/*path'");
            app.at("/assets").serve_dir(asset)?;
        }
    }

    info!("mounting '/api/v1/account/register'");
    app.at("/api/v1/account/register")
        .post(api::account::register::post);
    info!("mounting '/api/v1/account/login'");
    app.at("/api/v1/account/login")
        .post(api::account::login::post);
    info!("mounting '/api/v1/account/tokens'");
    app.at("/api/v1/account/tokens")
        .post(api::account::token::info::post)
        .put(api::account::token::generate::put)
        .delete(api::account::token::revoke::delete);
    info!("mounting '/api/v1/account/tokens/:name'");
    app.at("/api/v1/account/tokens/:name")
        .get(api::account::token::info::get);
    info!("mounting '/api/v1/categories'");
    app.at("/api/v1/categories").get(api::categories::get);
    info!("mounting '/api/v1/crates'");
    app.at("/api/v1/crates").get(api::crates::search::get);
    info!("mounting '/api/v1/crates/new'");
    app.at("/api/v1/crates/new").put(api::crates::publish::put);
    info!("mounting '/api/v1/crates/suggest'");
    app.at("/api/v1/crates/suggest")
        .get(api::crates::suggest::get);
    info!("mounting '/api/v1/crates/:name'");
    app.at("/api/v1/crates/:name").get(api::crates::info::get);
    info!("mounting '/api/v1/crates/:name/owners'");
    app.at("/api/v1/crates/:name/owners")
        .get(api::crates::owners::get)
        .put(api::crates::owners::put)
        .delete(api::crates::owners::delete);
    info!("mounting '/api/v1/crates/:name/:version/yank'");
    app.at("/api/v1/crates/:name/:version/yank")
        .delete(api::crates::yank::delete);
    info!("mounting '/api/v1/crates/:name/:version/unyank'");
    app.at("/api/v1/crates/:name/:version/unyank")
        .put(api::crates::unyank::put);
    info!("mounting '/api/v1/crates/:name/:version/download'");
    app.at("/api/v1/crates/:name/:version/download")
        .get(api::crates::download::get);

    info!("listening on '{0}'", addr);
    app.listen(addr).await?;

    Ok(())
}

#[async_std::main]
async fn main() {
    let _guard = logs::init();

    if let Err(err) = run().await {
        log::error!("{}", err);
    }
}<|MERGE_RESOLUTION|>--- conflicted
+++ resolved
@@ -74,7 +74,6 @@
 
 #[allow(clippy::cognitive_complexity)]
 async fn run() -> Result<(), Error> {
-<<<<<<< HEAD
     let matches = App::new("alexandrie")
         .arg(
             Arg::with_name("config")
@@ -89,9 +88,6 @@
     let _guard = logs::init();
 
     let contents = fs::read(config).await?;
-=======
-    let contents = fs::read("alexandrie.toml").await?;
->>>>>>> 74944870
     let config: Config = toml::from_slice(contents.as_slice())?;
     let addr = config.general.bind_address.clone();
 
