--- conflicted
+++ resolved
@@ -1,13 +1,7 @@
 [general]
-<<<<<<< HEAD
-addr = "127.0.0.1"
-port = 3000
+bind_address = "127.0.0.1:3000"
 [asset]
 path="assets"
-=======
-bind_address = "127.0.0.1:3000"
-
->>>>>>> 74944870
 [frontend]
 enabled = true
 title = "Alexandrie"
